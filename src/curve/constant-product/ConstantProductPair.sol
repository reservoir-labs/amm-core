pragma solidity 0.8.13;

<<<<<<< HEAD
import "@openzeppelin/utils/math/SafeCast.sol";
=======
import { SafeCast } from "@openzeppelin/utils/math/SafeCast.sol";
import { ERC20 } from "solmate/tokens/ERC20.sol";
>>>>>>> abe38fc7

import { Math } from "src/libraries/Math.sol";
import { Bytes32Lib } from "src/libraries/Bytes32.sol";
import { FactoryStoreLib } from "src/libraries/FactoryStore.sol";
import { ConstantProductOracleMath } from "src/libraries/ConstantProductOracleMath.sol";
import { IReservoirCallee } from "src/interfaces/IReservoirCallee.sol";

import { GenericFactory } from "src/GenericFactory.sol";
import { ReservoirPair } from "src/ReservoirPair.sol";
import { IPair, Pair } from "src/Pair.sol";

contract ConstantProductPair is ReservoirPair {
    using FactoryStoreLib for GenericFactory;
    using Bytes32Lib for bytes32;
    using SafeCast for uint256;

    // Accuracy^2: 10_000_000_000_000_000_000_000_000_000_000_000_000_000_000_000_000_000_000_000_000_000_000_000_000_000
    uint256 public constant SQUARED_ACCURACY = 1e76;
    // Accuracy: 100_000_000_000_000_000_000_000_000_000_000_000_000
    uint256 public constant ACCURACY         = 1e38;

    string private constant PAIR_SWAP_FEE_NAME = "CP::swapFee";

    uint224 public kLast; // reserve0 * reserve1, as of immediately after the most recent liquidity event

    constructor(address aToken0, address aToken1) Pair(aToken0, aToken1, PAIR_SWAP_FEE_NAME)
    {} // solhint-disable-line no-empty-blocks

    function _getAmountOut(uint256 amountIn, uint256 reserveIn, uint256 reserveOut, uint256 swapFee) internal pure returns (uint256 amountOut) {
        require(amountIn > 0, "CP: INSUFFICIENT_INPUT_AMOUNT");
        require(reserveIn > 0 && reserveOut > 0, "CP: INSUFFICIENT_LIQUIDITY");

        uint256 amountInWithFee = amountIn * (FEE_ACCURACY - swapFee);
        uint256 numerator = amountInWithFee * reserveOut;
        uint256 denominator = reserveIn * FEE_ACCURACY + amountInWithFee;
        amountOut = numerator / denominator;
    }

    function _getAmountIn(uint256 amountOut, uint256 reserveIn, uint256 reserveOut, uint256 swapFee) internal pure returns (uint256 amountIn) {
        require(amountOut > 0, "CP: INSUFFICIENT_OUTPUT_AMOUNT");
        require(reserveIn > 0 && reserveOut > 0, "CP: INSUFFICIENT_LIQUIDITY");

        uint numerator = reserveIn * amountOut * FEE_ACCURACY;
        uint denominator = (reserveOut - amountOut) * (FEE_ACCURACY - swapFee);
        amountIn = numerator / denominator + 1;
    }

    /**
     * _calcFee calculates the appropriate platform fee in terms of tokens that will be minted, based on the growth
     * in sqrt(k), the amount of liquidity in the pool, and the set variable fee in basis points.
     *
     * This function implements the equation defined in the Uniswap V2 whitepaper for calculating platform fees, on
     * which their fee calculation implementation is based. This is a refactored form of equation 6, on page 5 of the
     * Uniswap whitepaper; see https://uniswap.org/whitepaper.pdf for further details.
     *
     * The specific difference between the Uniswap V2 implementation and this fee calculation is the fee variable,
     * which remains a variable with range 0-50% here, but is fixed at (1/6)% in Uniswap V2.
     *
     * The mathematical equation:
     * If 'Fee' is the platform fee, and the previous and new values of the square-root of the invariant k, are
     * K1 and K2 respectively; this equation, in the form coded here can be expressed as:
     *
     *   _sharesToIssue = totalSupply * Fee * (1 - K1/K2) / ( 1 - Fee * (1 - K1/K2) )
     *
     * A reader of the whitepaper will note that this equation is not a literally the same as equation (6), however
     * with some straight-forward algebraic manipulation they can be shown to be mathematically equivalent.
     */
    function _calcFee(uint _sqrtNewK, uint _sqrtOldK, uint _platformFee, uint _circulatingShares) internal pure returns (uint _sharesToIssue) {
        // Assert newK & oldK        < uint112
        // Assert _platformFee       < FEE_ACCURACY
        // Assert _circulatingShares < uint112

        // perf: can be unchecked
        uint256 _scaledGrowth = _sqrtNewK * ACCURACY / _sqrtOldK;                           // ASSERT: < UINT256
        uint256 _scaledMultiplier = ACCURACY - (SQUARED_ACCURACY / _scaledGrowth);          // ASSERT: < UINT128
        uint256 _scaledTargetOwnership = _scaledMultiplier * _platformFee / FEE_ACCURACY;   // ASSERT: < UINT144 during maths, ends < UINT128

        _sharesToIssue = _scaledTargetOwnership * _circulatingShares / (ACCURACY - _scaledTargetOwnership); // ASSERT: _scaledTargetOwnership < ACCURACY
    }

    function _mintFee(uint112 _reserve0, uint112 _reserve1) private returns (bool feeOn) {
        feeOn = platformFee > 0;

        if (feeOn) {
            uint _sqrtOldK = Math.sqrt(kLast); // gas savings

            if (_sqrtOldK != 0) {
                uint _sqrtNewK = Math.sqrt(uint(_reserve0) * _reserve1);

                if (_sqrtNewK > _sqrtOldK) {
                    uint _sharesToIssue = _calcFee(_sqrtNewK, _sqrtOldK, platformFee, totalSupply);

                    address platformFeeTo = factory.read(PLATFORM_FEE_TO_NAME).toAddress();
                    if (_sharesToIssue > 0) _mint(platformFeeTo, _sharesToIssue);
                }
            }
        } else if (kLast != 0) {
            kLast = 0;
        }
    }

    // this low-level function should be called from a contract which performs important safety checks
    function mint(address to) external nonReentrant returns (uint256 liquidity) {
        _syncManaged(); // check asset-manager pnl

        (uint112 _reserve0, uint112 _reserve1,) = getReserves(); // gas savings
        uint balance0 = _totalToken0();
        uint balance1 = _totalToken1();
        uint amount0 = balance0 - _reserve0;
        uint amount1 = balance1 - _reserve1;

        bool feeOn = _mintFee(_reserve0, _reserve1);
        uint _totalSupply = totalSupply; // gas savings, must be defined here since totalSupply can update in _mintFee
        if (_totalSupply == 0) {
            liquidity = Math.sqrt(amount0 * amount1) - MINIMUM_LIQUIDITY;
           _mint(address(0), MINIMUM_LIQUIDITY); // permanently lock the first MINIMUM_LIQUIDITY tokens
        } else {
            liquidity = Math.min(amount0 * _totalSupply / _reserve0, amount1 * _totalSupply / _reserve1);
        }
        require(liquidity > 0, "CP: INSUFFICIENT_LIQ_MINTED");
        _mint(to, liquidity);

        _update(balance0, balance1, _reserve0, _reserve1);
        if (feeOn) kLast = uint224(reserve0) * reserve1; // reserve0 and reserve1 are up-to-date
        emit Mint(msg.sender, amount0, amount1);

        _managerCallback();
    }

    // this low-level function should be called from a contract which performs important safety checks
    function burn(address to) external nonReentrant returns (uint256 amount0, uint256 amount1) {
        _syncManaged(); // check asset-manager pnl

        (uint112 _reserve0, uint112 _reserve1,) = getReserves(); // gas savings
        address _token0 = token0;                                // gas savings
        address _token1 = token1;                                // gas savings
        uint balance0 = _totalToken0();
        uint balance1 = _totalToken1();
        uint liquidity = balanceOf[address(this)];

        bool feeOn = _mintFee(_reserve0, _reserve1);
        uint _totalSupply = totalSupply; // gas savings, must be defined here since totalSupply can update in _mintFee
        amount0 = liquidity * balance0 / _totalSupply; // using balances ensures pro-rata distribution
        amount1 = liquidity * balance1 / _totalSupply; // using balances ensures pro-rata distribution
        require(amount0 > 0 && amount1 > 0, "CP: INSUFFICIENT_LIQ_BURNED");
        _burn(address(this), liquidity);

        _checkedTransfer(_token0, to, amount0, _reserve0, _reserve1);
        _checkedTransfer(_token1, to, amount1, _reserve0, _reserve1);

        balance0 = _totalToken0();
        balance1 = _totalToken1();

        _update(balance0, balance1, _reserve0, _reserve1);
        if (feeOn) kLast = uint224(reserve0) * reserve1; // reserve0 and reserve1 are up-to-date
        emit Burn(msg.sender, amount0, amount1);

        _managerCallback();
    }

    /// @inheritdoc IPair
    function swap(int256 amount, bool inOrOut, address to, bytes calldata data) external nonReentrant returns (uint256 amountOut) {
        require(amount != 0, "CP: AMOUNT_ZERO");
        (uint112 _reserve0, uint112 _reserve1,) = getReserves(); // gas savings
        uint256 amountIn;
        address tokenOut;

        // exact in
        if (inOrOut) {
            // swap token0 exact in for token1 variable out
            if (amount > 0) {
                tokenOut = token1;
                amountIn = uint256(amount);
                amountOut = _getAmountOut(amountIn, _reserve0, _reserve1, swapFee);
            }
            // swap token1 exact in for token0 variable out
            else {
                tokenOut = token0;
                amountIn = uint256(-amount);
                amountOut = _getAmountOut(amountIn, _reserve1, _reserve0, swapFee);
            }
        }
        // exact out
        else {
            // swap token1 variable in for token0 exact out
            if (amount > 0) {
                amountOut = uint256(amount);
                require(amountOut < _reserve0, "CP: NOT_ENOUGH_LIQ");
                tokenOut = token0;
                amountIn = _getAmountIn(amountOut, _reserve1, _reserve0, swapFee);
            }
            // swap token0 variable in for token1 exact out
            else {
                amountOut = uint256(-amount);
                require(amountOut < _reserve1, "CP: NOT_ENOUGH_LIQ");
                tokenOut = token1;
                amountIn = _getAmountIn(amountOut, _reserve0, _reserve1, swapFee);
            }
        }

        // optimistically transfers tokens
        _checkedTransfer(tokenOut, to, amountOut, _reserve0, _reserve1);

        if (data.length > 0) {
            IReservoirCallee(to).reservoirCall(
                msg.sender,
                tokenOut == token0 ? amountOut : 0,
                tokenOut == token1 ? amountOut : 0,
                data
            );
        }

        uint256 balance0 = _totalToken0();
        uint256 balance1 = _totalToken1();

        uint256 actualAmountIn =
            tokenOut == token0
            ? balance1 - _reserve1
            : balance0 - _reserve0;
        require(amountIn <= actualAmountIn, "CP: INSUFFICIENT_AMOUNT_IN");

        _update(balance0, balance1, _reserve0, _reserve1);
        emit Swap(msg.sender, tokenOut == token1, actualAmountIn, amountOut, to);
    }

    /*//////////////////////////////////////////////////////////////////////////
                                ORACLE METHODS
    //////////////////////////////////////////////////////////////////////////*/

    function _updateOracle(uint256 _reserve0, uint256 _reserve1, uint32 timeElapsed, uint32 timestampLast) internal override {
        Observation storage previous = observations[index];

        int112 currLogPrice = ConstantProductOracleMath.calcLogPrice(
            _reserve0 * token0PrecisionMultiplier,
            _reserve1 * token1PrecisionMultiplier
        );
        int112 currLogLiq = ConstantProductOracleMath.calcLogLiq(_reserve0, _reserve1);

        // overflow is okay
        unchecked {
            int112 logAccPrice = previous.logAccPrice + currLogPrice * int112(int256(uint256(timeElapsed)));
            int112 logAccLiq = previous.logAccLiquidity + currLogLiq * int112(int256(uint256(timeElapsed)));
            index += 1;
            observations[index] = Observation(logAccPrice, logAccLiq, timestampLast);
        }
    }
}<|MERGE_RESOLUTION|>--- conflicted
+++ resolved
@@ -1,11 +1,6 @@
 pragma solidity 0.8.13;
 
-<<<<<<< HEAD
-import "@openzeppelin/utils/math/SafeCast.sol";
-=======
 import { SafeCast } from "@openzeppelin/utils/math/SafeCast.sol";
-import { ERC20 } from "solmate/tokens/ERC20.sol";
->>>>>>> abe38fc7
 
 import { Math } from "src/libraries/Math.sol";
 import { Bytes32Lib } from "src/libraries/Bytes32.sol";
