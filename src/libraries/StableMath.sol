--- conflicted
+++ resolved
@@ -23,11 +23,6 @@
     uint256 private constant MAX_LOOP_LIMIT = 256;
     /// @dev Maximum fee, which is 100%.
     uint256 private constant ONE_HUNDRED_PERCENT = 1_000_000;
-<<<<<<< HEAD
-    /// @dev In the case where the invariant does not fall within one, we allow a margin of error in order to not brick the pair
-    uint256 private constant D_MAX_ERROR_TOLERANCE = 0.0000000000004e18;
-=======
->>>>>>> a057bfda
 
     function _getAmountOut(
         uint256 amountIn,
@@ -113,15 +108,6 @@
                 return D;
             }
         }
-<<<<<<< HEAD
-        // NB: Sometimes the iteration gets stuck in an oscillating loop so if it is close enough we
-        // return it anyway
-        uint256 percentDelta = D.percentDelta(prevD);
-        if (percentDelta <= D_MAX_ERROR_TOLERANCE) {
-            return (D + prevD) / 2;
-        }
-=======
->>>>>>> a057bfda
 
         revert("SM: COMPUTE_DID_NOT_CONVERGE");
     }
