--- conflicted
+++ resolved
@@ -112,16 +112,6 @@
                 return D;
             }
         }
-<<<<<<< HEAD
-        // call to `percentDelta` is safe as the max diff between the two values is uint104 * uint60 = uint164
-        uint256 percentDelta = D.percentDelta(prevD);
-        // NB: Sometimes the iteration gets stuck in an oscillating loop so if it is close enough we
-        // return it anyway
-        if (percentDelta <= MAX_TOLERABLE_PERCENTAGE_DIFF) {
-            return (D + prevD) / 2;
-        }
-=======
->>>>>>> a057bfda
 
         revert("SM: COMPUTE_DID_NOT_CONVERGE");
     }
