// SPDX-License-Identifier: GPL-3.0-or-later
pragma solidity ^0.8.0;

import { ReentrancyGuard } from "solmate/utils/ReentrancyGuard.sol";
import { Owned } from "solmate/auth/Owned.sol";
import { ERC20 } from "solmate/tokens/ERC20.sol";
import { FixedPointMathLib } from "solady/utils/FixedPointMathLib.sol";
import { SafeTransferLib } from "solady/utils/SafeTransferLib.sol";

import { IAssetManagedPair } from "src/interfaces/IAssetManagedPair.sol";
import { IAssetManager } from "src/interfaces/IAssetManager.sol";
import { IPoolAddressesProvider } from "src/interfaces/aave/IPoolAddressesProvider.sol";
import { IPool } from "src/interfaces/aave/IPool.sol";
import { IAaveProtocolDataProvider } from "src/interfaces/aave/IAaveProtocolDataProvider.sol";
import { IRewardsController } from "src/interfaces/aave/IRewardsController.sol";

contract AaveManager is IAssetManager, Owned(msg.sender), ReentrancyGuard {
    using FixedPointMathLib for uint256;

    event FundsInvested(IAssetManagedPair pair, ERC20 token, uint256 shares);
    event FundsDivested(IAssetManagedPair pair, ERC20 token, uint256 shares);

    /// @dev tracks how many aToken each pair+token owns
    mapping(IAssetManagedPair => mapping(ERC20 => uint256)) public shares;

    /// @dev for each aToken, tracks the total number of shares issued
    mapping(ERC20 => uint256) public totalShares;

    /// @dev percentage of the pool's assets, above and below which
    /// the manager will divest the shortfall and invest the excess
    uint256 public upperThreshold = 70;
    uint256 public lowerThreshold = 30;

    /// @dev this contract itself is immutable and is the source of truth for all relevant addresses for aave
    IPoolAddressesProvider public immutable addressesProvider;

    /// @dev we interact with this address for deposits and withdrawals
    IPool public pool;

    /// @dev this address is not permanent, aave can change this address to upgrade to a new impl
    IAaveProtocolDataProvider public dataProvider;

<<<<<<< HEAD
    /// @dev trusted party to claim and sell additional rewards (through a DEX/aggregator) into the corresponding
    /// Aave Token on behalf of the asset manager and then transfers the Aave Tokens back into the manager
    address public rewardSeller;

    /// @dev contract that manages additional rewards on top of interest bearing aave tokens
    /// also known as the incentives contract
    IRewardsController public rewardsController;
=======
    /// @dev when set to true by the owner, it will only allow divesting but not investing by the pairs in this mode
    /// to facilitate replacement of asset managers to newer versions
    bool public windDownMode;
>>>>>>> c623b03f

    constructor(address aPoolAddressesProvider) {
        require(aPoolAddressesProvider != address(0), "AM: PROVIDER_ADDRESS_ZERO");
        addressesProvider = IPoolAddressesProvider(aPoolAddressesProvider);
        updatePoolAddress();
        updateDataProviderAddress();
    }

    function updatePoolAddress() public onlyOwner {
        address lNewPool = addressesProvider.getPool();
        require(lNewPool != address(0), "AM: POOL_ADDRESS_ZERO");
        pool = IPool(lNewPool);
    }

    function updateDataProviderAddress() public onlyOwner {
        address lNewDataProvider = addressesProvider.getPoolDataProvider();
        require(lNewDataProvider != address(0), "AM: DATA_PROVIDER_ADDRESS_ZERO");
        dataProvider = IAaveProtocolDataProvider(lNewDataProvider);
    }

<<<<<<< HEAD
    function setRewardSeller(address aRewardSeller) external onlyOwner {
        require(aRewardSeller != address(0), "AM: REWARD_SELLER_ADDRESS_ZERO");
        rewardSeller = aRewardSeller;
    }

    function setRewardsController(address aRewardsController) external onlyOwner {
        require(aRewardsController != address(0), "AM: REWARDS_CONTROLLER_ZERO");
        rewardsController = IRewardsController(aRewardsController);
=======
    function setWindDownMode(bool aWindDown) external onlyOwner {
        windDownMode = aWindDown;
>>>>>>> c623b03f
    }

    /*//////////////////////////////////////////////////////////////////////////
                                    GET BALANCE
    //////////////////////////////////////////////////////////////////////////*/

    /// @dev returns the balance of the token managed by various markets in the native precision
    function getBalance(IAssetManagedPair aOwner, ERC20 aToken) external view returns (uint256 rTokenBalance) {
        return _getBalance(aOwner, aToken);
    }

    function _getBalance(IAssetManagedPair aOwner, ERC20 aToken) private view returns (uint256 rTokenBalance) {
        ERC20 lAaveToken = _getATokenAddress(aToken);
        uint256 lTotalShares = totalShares[lAaveToken];
        if (lTotalShares == 0) {
            return 0;
        }
        rTokenBalance = shares[aOwner][aToken] * ERC20(lAaveToken).balanceOf(address(this)) / lTotalShares;
    }

    /*//////////////////////////////////////////////////////////////////////////
                                ADJUST MANAGEMENT
    //////////////////////////////////////////////////////////////////////////*/

    /// @notice if token0 or token1 does not have a market in AAVE, the tokens will not be transferred
    function adjustManagement(IAssetManagedPair aPair, int256 aAmount0Change, int256 aAmount1Change)
        external
        onlyOwner
    {
        _adjustManagement(aPair, aAmount0Change, aAmount1Change);
    }

    function _adjustManagement(IAssetManagedPair aPair, int256 aAmount0Change, int256 aAmount1Change)
        private
        nonReentrant
    {
        require(aAmount0Change != type(int256).min && aAmount1Change != type(int256).min, "AM: CAST_WOULD_OVERFLOW");

        ERC20 lToken0 = aPair.token0();
        ERC20 lToken1 = aPair.token1();

        ERC20 lToken0AToken = _getATokenAddress(lToken0);
        ERC20 lToken1AToken = _getATokenAddress(lToken1);

        // do not do anything if there isn't a market for the token
        if (address(lToken0AToken) == address(0)) {
            aAmount0Change = 0;
        }
        if (address(lToken1AToken) == address(0)) {
            aAmount1Change = 0;
        }

        if (windDownMode) {
            if (aAmount0Change > 0) {
                aAmount0Change = 0;
            }
            if (aAmount1Change > 0) {
                aAmount1Change = 0;
            }
        }

        // withdraw from the market
        if (aAmount0Change < 0) {
            _doDivest(aPair, lToken0, lToken0AToken, uint256(-aAmount0Change));
        }
        if (aAmount1Change < 0) {
            _doDivest(aPair, lToken1, lToken1AToken, uint256(-aAmount1Change));
        }

        // transfer tokens to/from the pair
        aPair.adjustManagement(aAmount0Change, aAmount1Change);

        // transfer the managed tokens to the destination
        if (aAmount0Change > 0) {
            _doInvest(aPair, lToken0, lToken0AToken, uint256(aAmount0Change));
        }
        if (aAmount1Change > 0) {
            _doInvest(aPair, lToken1, lToken1AToken, uint256(aAmount1Change));
        }
    }

    function _doDivest(IAssetManagedPair aPair, ERC20 aToken, ERC20 aAaveToken, uint256 aAmount) private {
        uint256 lShares = _decreaseShares(aPair, aToken, aAaveToken, aAmount);
        pool.withdraw(address(aToken), aAmount, address(this));
        emit FundsDivested(aPair, aToken, lShares);
        SafeTransferLib.safeApprove(address(aToken), address(aPair), aAmount);
    }

    function _doInvest(IAssetManagedPair aPair, ERC20 aToken, ERC20 aAaveToken, uint256 aAmount) private {
        require(aToken.balanceOf(address(this)) == aAmount, "AM: TOKEN_AMOUNT_MISMATCH");
        uint256 lShares = _increaseShares(aPair, aToken, aAaveToken, aAmount);
        SafeTransferLib.safeApprove(address(aToken), address(pool), aAmount);

        pool.supply(address(aToken), aAmount, address(this), 0);
        emit FundsInvested(aPair, aToken, lShares);
    }

    function setUpperThreshold(uint256 aUpperThreshold) external onlyOwner {
        require(aUpperThreshold <= 100 && aUpperThreshold > lowerThreshold, "AM: INVALID_THRESHOLD");
        upperThreshold = aUpperThreshold;
    }

    function setLowerThreshold(uint256 aLowerThreshold) external onlyOwner {
        require(aLowerThreshold <= 100 && aLowerThreshold < upperThreshold, "AM: INVALID_THRESHOLD");
        lowerThreshold = aLowerThreshold;
    }

    /*//////////////////////////////////////////////////////////////////////////
                                CALLBACKS FROM PAIR
    //////////////////////////////////////////////////////////////////////////*/

    function afterLiquidityEvent() external {
        IAssetManagedPair lPair = IAssetManagedPair(msg.sender);
        ERC20 lToken0 = lPair.token0();
        ERC20 lToken1 = lPair.token1();
        (uint256 lReserve0, uint256 lReserve1,,) = lPair.getReserves();

        uint256 lToken0Managed = _getBalance(lPair, lToken0);
        uint256 lToken1Managed = _getBalance(lPair, lToken1);

        int256 lAmount0Change = _calculateChangeAmount(lReserve0, lToken0Managed);
        int256 lAmount1Change = _calculateChangeAmount(lReserve1, lToken1Managed);

        _adjustManagement(lPair, lAmount0Change, lAmount1Change);
    }

    function returnAsset(bool aToken0, uint256 aAmount) external {
        require(aAmount > 0, "AM: ZERO_AMOUNT_REQUESTED");
        IAssetManagedPair lPair = IAssetManagedPair(msg.sender);
        int256 lAmount0Change = -int256(aToken0 ? aAmount : 0);
        int256 lAmount1Change = -int256(aToken0 ? 0 : aAmount);
        assert(lAmount0Change < 0 || lAmount1Change < 0);
        _adjustManagement(lPair, lAmount0Change, lAmount1Change);
    }

    function _calculateChangeAmount(uint256 aReserve, uint256 aManaged) internal view returns (int256 rAmountChange) {
        uint256 lRatio = aManaged * 100 / aReserve;
        if (lRatio < lowerThreshold) {
            rAmountChange = int256(aReserve * ((lowerThreshold + upperThreshold) / 2) / 100 - aManaged);
            assert(rAmountChange > 0);
        } else if (lRatio > upperThreshold) {
            rAmountChange = int256(aReserve * ((lowerThreshold + upperThreshold) / 2) / 100) - int256(aManaged);
            assert(rAmountChange < 0);
        }
    }

    /*//////////////////////////////////////////////////////////////////////////
                                ADDITIONAL REWARDS
    //////////////////////////////////////////////////////////////////////////*/

    function claimRewardForMarket(address aMarket, address aReward) external returns (uint256 rClaimed) {
        require(msg.sender == rewardSeller, "AM: NOT_REWARD_SELLER");
        require(aReward != address(0), "AM: REWARD_TOKEN_ZERO");
        require(aMarket != address(0), "AM: MARKET_ZERO");

        address[] memory lMarkets = new address[](1);
        lMarkets[0] = aMarket;

        rClaimed = rewardsController.claimRewards(lMarkets, type(uint256).max, rewardSeller, aReward);
    }

    /*//////////////////////////////////////////////////////////////////////////
                                HELPER FUNCTIONS
    //////////////////////////////////////////////////////////////////////////*/

    /// @dev expresses the exchange rate in terms of how many aTokens per share, scaled by 1e18
    function _getExchangeRate(ERC20 aAaveToken) private view returns (uint256 rExchangeRate) {
        uint256 lTotalShares = totalShares[aAaveToken];
        if (lTotalShares == 0) {
            return 1e18;
        }
        rExchangeRate = aAaveToken.balanceOf(address(this)).divWad(lTotalShares);
    }

    function _increaseShares(IAssetManagedPair aPair, ERC20 aToken, ERC20 aAaveToken, uint256 aAmount)
        private
        returns (uint256 rShares)
    {
        rShares = aAmount.divWad(_getExchangeRate(aAaveToken));
        shares[aPair][aToken] += rShares;
        totalShares[aAaveToken] += rShares;
    }

    function _decreaseShares(IAssetManagedPair aPair, ERC20 aToken, ERC20 aAaveToken, uint256 aAmount)
        private
        returns (uint256 rShares)
    {
        rShares = aAmount.divWad(_getExchangeRate(aAaveToken));
        shares[aPair][aToken] -= rShares;
        totalShares[aAaveToken] -= rShares;
    }

    /// @notice returns the address of the AAVE token.
    /// If an AAVE token doesn't exist for the asset, returns address 0
    function _getATokenAddress(ERC20 aToken) private view returns (ERC20) {
        (address lATokenAddress,,) = dataProvider.getReserveTokensAddresses(address(aToken));
        return ERC20(lATokenAddress);
    }
}<|MERGE_RESOLUTION|>--- conflicted
+++ resolved
@@ -40,7 +40,10 @@
     /// @dev this address is not permanent, aave can change this address to upgrade to a new impl
     IAaveProtocolDataProvider public dataProvider;
 
-<<<<<<< HEAD
+    /// @dev when set to true by the owner, it will only allow divesting but not investing by the pairs in this mode
+    /// to facilitate replacement of asset managers to newer versions
+    bool public windDownMode;
+
     /// @dev trusted party to claim and sell additional rewards (through a DEX/aggregator) into the corresponding
     /// Aave Token on behalf of the asset manager and then transfers the Aave Tokens back into the manager
     address public rewardSeller;
@@ -48,11 +51,6 @@
     /// @dev contract that manages additional rewards on top of interest bearing aave tokens
     /// also known as the incentives contract
     IRewardsController public rewardsController;
-=======
-    /// @dev when set to true by the owner, it will only allow divesting but not investing by the pairs in this mode
-    /// to facilitate replacement of asset managers to newer versions
-    bool public windDownMode;
->>>>>>> c623b03f
 
     constructor(address aPoolAddressesProvider) {
         require(aPoolAddressesProvider != address(0), "AM: PROVIDER_ADDRESS_ZERO");
@@ -73,7 +71,10 @@
         dataProvider = IAaveProtocolDataProvider(lNewDataProvider);
     }
 
-<<<<<<< HEAD
+    function setWindDownMode(bool aWindDown) external onlyOwner {
+        windDownMode = aWindDown;
+    }
+
     function setRewardSeller(address aRewardSeller) external onlyOwner {
         require(aRewardSeller != address(0), "AM: REWARD_SELLER_ADDRESS_ZERO");
         rewardSeller = aRewardSeller;
@@ -82,10 +83,6 @@
     function setRewardsController(address aRewardsController) external onlyOwner {
         require(aRewardsController != address(0), "AM: REWARDS_CONTROLLER_ZERO");
         rewardsController = IRewardsController(aRewardsController);
-=======
-    function setWindDownMode(bool aWindDown) external onlyOwner {
-        windDownMode = aWindDown;
->>>>>>> c623b03f
     }
 
     /*//////////////////////////////////////////////////////////////////////////
