// SPDX-License-Identifier: GPL-3.0-or-later
pragma solidity ^0.8.0;

import { Address } from "@openzeppelin/utils/Address.sol";

import { FactoryStoreLib } from "src/libraries/FactoryStore.sol";
import { Constants } from "src/Constants.sol";

import { OracleCaller } from "src/oracle/OracleCaller.sol";
import { GenericFactory } from "src/GenericFactory.sol";

contract ReservoirDeployer {
    using FactoryStoreLib for GenericFactory;

    // Steps.
    uint256 public constant TERMINAL_STEP = 4;
    uint256 public step = 0;

    // Bytecode hashes.
<<<<<<< HEAD
    bytes32 public constant FACTORY_HASH = bytes32(0x5b18f56b5ee12a1e7966aeee96f6c2f4d1142d849479112bb144accc9790bfed);
    bytes32 public constant CONSTANT_PRODUCT_HASH =
        bytes32(0x7cead4bd930c8e27de6cef4a9d3be8bad2298f415a155112cb37af1cb291dd88);
    bytes32 public constant STABLE_HASH = bytes32(0xbd5b0b5ce066962b8b3d0063bf010ac5ee01242ed637891b2cd7435acc417297);
=======
    bytes32 public constant FACTORY_HASH = bytes32(0x1937c5af8114db3d8d9d59b7d75ef8c3863b3c04da5fa5f606aaa11aa12a9c2d);
    bytes32 public constant CONSTANT_PRODUCT_HASH =
        bytes32(0x5590951590208f78a54c043080645ce8845e1629b7c685fa703a22d54351d82f);
    bytes32 public constant STABLE_HASH = bytes32(0x9eb35fab3004a939cbfee7680237e9b2fd395bb4ece26df0d2373c6f77d17541);
>>>>>>> a057bfda
    bytes32 public constant ORACLE_CALLER_HASH =
        bytes32(0x262458524d9c8928fe7fd7661236b93f6d6a9535182f48fd582a75f18bfbf85f);

    // Deployment addresses.
    GenericFactory public factory;
    OracleCaller public oracleCaller;

    constructor(address aGuardian1, address aGuardian2, address aGuardian3) {
        require(
            aGuardian1 != address(0) && aGuardian2 != address(0) && aGuardian3 != address(0),
            "DEPLOYER: GUARDIAN_ADDRESS_ZERO"
        );
        guardian1 = aGuardian1;
        guardian2 = aGuardian2;
        guardian3 = aGuardian3;
    }

    function isDone() external view returns (bool) {
        return step == TERMINAL_STEP;
    }

    /*//////////////////////////////////////////////////////////////////////////
                            DEPLOYMENT STEPS
    //////////////////////////////////////////////////////////////////////////*/

    function deployFactory(bytes memory aFactoryBytecode) external returns (GenericFactory) {
        require(step == 0, "FAC_STEP: OUT_OF_ORDER");
        require(keccak256(aFactoryBytecode) == FACTORY_HASH, "DEPLOYER: FACTORY_HASH");

        // Manual deployment from validated bytecode.
        address lFactoryAddress;
        assembly ("memory-safe") {
            lFactoryAddress :=
                create(
                    0, // value
                    add(aFactoryBytecode, 0x20), // offset
                    mload(aFactoryBytecode) // size
                )
        }
        require(lFactoryAddress != address(0), "FAC_STEP: DEPLOYMENT_FAILED");

        // Write the factory address so we can start configuring it.
        factory = GenericFactory(lFactoryAddress);

        // Set global parameters.
        factory.write("Shared::platformFee", Constants.DEFAULT_PLATFORM_FEE);
        factory.write("Shared::platformFeeTo", address(this));
        factory.write("Shared::recoverer", address(this));
        factory.write("Shared::maxChangeRate", Constants.DEFAULT_MAX_CHANGE_RATE);

        // Step complete.
        step += 1;

        return factory;
    }

    function deployConstantProduct(bytes memory aConstantProductBytecode) external {
        require(step == 1, "CP_STEP: OUT_OF_ORDER");
        require(keccak256(aConstantProductBytecode) == CONSTANT_PRODUCT_HASH, "DEPLOYER: CP_HASH");

        // Add curve & curve specific parameters.
        factory.addCurve(aConstantProductBytecode);
        factory.write("CP::swapFee", Constants.DEFAULT_SWAP_FEE_CP);

        // Step complete.
        step += 1;
    }

    function deployStable(bytes memory aStableBytecode) external {
        require(step == 2, "SP_STEP: OUT_OF_ORDER");
        require(keccak256(aStableBytecode) == STABLE_HASH, "DEPLOYER: STABLE_HASH");

        // Add curve & curve specific parameters.
        factory.addCurve(aStableBytecode);
        factory.write("SP::swapFee", Constants.DEFAULT_SWAP_FEE_SP);
        factory.write("SP::amplificationCoefficient", Constants.DEFAULT_AMP_COEFF);

        // Step complete.
        step += 1;
    }

    function deployOracleCaller(bytes memory aOracleCallerBytecode) external returns (OracleCaller) {
        require(step == 3, "OC_STEP: OUT_OF_ORDER");
        require(keccak256(aOracleCallerBytecode) == ORACLE_CALLER_HASH, "DEPLOYER: OC_HASH");

        // Manual deployment from validated bytecode.
        address lOracleCallerAddress;
        assembly ("memory-safe") {
            lOracleCallerAddress :=
                create(
                    0, // value
                    add(aOracleCallerBytecode, 0x20), // offset
                    mload(aOracleCallerBytecode) // size
                )
        }
        require(lOracleCallerAddress != address(0), "OC_STEP: DEPLOYMENT_FAILED");

        factory.write("Shared::oracleCaller", lOracleCallerAddress);

        // Step complete.
        oracleCaller = OracleCaller(lOracleCallerAddress);
        step += 1;

        return oracleCaller;
    }

    /*//////////////////////////////////////////////////////////////////////////
                            OWNERSHIP CLAIM
    //////////////////////////////////////////////////////////////////////////*/

    uint256 public constant GUARDIAN_THRESHOLD = 2;

    address public immutable guardian1;
    address public immutable guardian2;
    address public immutable guardian3;

    mapping(address => mapping(address => uint256)) public proposals;

    function proposeOwner(address aOwner) external {
        proposals[msg.sender][aOwner] = 1;
    }

    function clearProposedOwner(address aOwner) external {
        proposals[msg.sender][aOwner] = 0;
    }

    function claimOwnership() external {
        uint256 lGuardian1Support = proposals[guardian1][msg.sender];
        uint256 lGuardian2Support = proposals[guardian2][msg.sender];
        uint256 lGuardian3Support = proposals[guardian3][msg.sender];

        uint256 lSupport = lGuardian1Support + lGuardian2Support + lGuardian3Support;
        require(lSupport >= GUARDIAN_THRESHOLD, "DEPLOYER: THRESHOLD");

        owner = msg.sender;
    }

    /*//////////////////////////////////////////////////////////////////////////
                            OWNER ACTIONS
    //////////////////////////////////////////////////////////////////////////*/

    address public owner = address(0);

    modifier onlyOwner() {
        require(msg.sender == owner, "DEPLOYER: NOT_OWNER");
        _;
    }

    function claimFactory() external onlyOwner {
        factory.transferOwnership(msg.sender);
    }

    function claimOracleCaller() external onlyOwner {
        oracleCaller.transferOwnership(msg.sender);
    }

    function rawCall(address aTarget, bytes calldata aCalldata, uint256 aValue)
        external
        onlyOwner
        returns (bytes memory)
    {
        return Address.functionCallWithValue(aTarget, aCalldata, aValue, "DEPLOYER: RAW_CALL_REVERTED");
    }
}<|MERGE_RESOLUTION|>--- conflicted
+++ resolved
@@ -17,17 +17,10 @@
     uint256 public step = 0;
 
     // Bytecode hashes.
-<<<<<<< HEAD
-    bytes32 public constant FACTORY_HASH = bytes32(0x5b18f56b5ee12a1e7966aeee96f6c2f4d1142d849479112bb144accc9790bfed);
-    bytes32 public constant CONSTANT_PRODUCT_HASH =
-        bytes32(0x7cead4bd930c8e27de6cef4a9d3be8bad2298f415a155112cb37af1cb291dd88);
-    bytes32 public constant STABLE_HASH = bytes32(0xbd5b0b5ce066962b8b3d0063bf010ac5ee01242ed637891b2cd7435acc417297);
-=======
     bytes32 public constant FACTORY_HASH = bytes32(0x1937c5af8114db3d8d9d59b7d75ef8c3863b3c04da5fa5f606aaa11aa12a9c2d);
     bytes32 public constant CONSTANT_PRODUCT_HASH =
         bytes32(0x5590951590208f78a54c043080645ce8845e1629b7c685fa703a22d54351d82f);
     bytes32 public constant STABLE_HASH = bytes32(0x9eb35fab3004a939cbfee7680237e9b2fd395bb4ece26df0d2373c6f77d17541);
->>>>>>> a057bfda
     bytes32 public constant ORACLE_CALLER_HASH =
         bytes32(0x262458524d9c8928fe7fd7661236b93f6d6a9535182f48fd582a75f18bfbf85f);
 
