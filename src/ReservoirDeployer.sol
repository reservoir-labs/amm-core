--- conflicted
+++ resolved
@@ -17,14 +17,10 @@
     uint256 public step = 0;
 
     // Bytecode hashes.
-<<<<<<< HEAD
-    bytes32 public constant FACTORY_HASH = bytes32(0x7ecbfc13d1054a23db3f255f2877b695a908c5d3356b37a6e575ee47256a32a6);
-=======
     bytes32 public constant FACTORY_HASH = bytes32(0xa56f3a7546e565a0271e9571684da738ace5f86a8139d4c341c5060085de5608);
->>>>>>> 76c57a7e
     bytes32 public constant CONSTANT_PRODUCT_HASH =
-        bytes32(0x7cead4bd930c8e27de6cef4a9d3be8bad2298f415a155112cb37af1cb291dd88);
-    bytes32 public constant STABLE_HASH = bytes32(0x9e1106aa35b503f74c5aab0cf3cb777f9614356610e69cc2fd6702b1f6d7656c);
+        bytes32(0x5590951590208f78a54c043080645ce8845e1629b7c685fa703a22d54351d82f);
+    bytes32 public constant STABLE_HASH = bytes32(0x9eb35fab3004a939cbfee7680237e9b2fd395bb4ece26df0d2373c6f77d17541);
     bytes32 public constant ORACLE_CALLER_HASH =
         bytes32(0x262458524d9c8928fe7fd7661236b93f6d6a9535182f48fd582a75f18bfbf85f);
 
