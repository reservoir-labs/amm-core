// SPDX-License-Identifier: GPL-3.0-or-later
pragma solidity ^0.8.0;

import { Address } from "@openzeppelin/utils/Address.sol";

import { FactoryStoreLib } from "src/libraries/FactoryStore.sol";
import { Constants } from "src/Constants.sol";

import { OracleCaller } from "src/oracle/OracleCaller.sol";
import { GenericFactory } from "src/GenericFactory.sol";

contract ReservoirDeployer {
    using FactoryStoreLib for GenericFactory;

    // Steps.
    uint256 public constant TERMINAL_STEP = 4;
    uint256 public step = 0;

    // Bytecode hashes.
<<<<<<< HEAD
    bytes32 public constant FACTORY_HASH = bytes32(0xd3d5e428dfd74037a30449f14a611a26eb37164d756297543164eaa81638de99);
    bytes32 public constant CONSTANT_PRODUCT_HASH =
        bytes32(0x2bc3f6b6fe2e50df6a7190d1960e04d82b47109dc75a1b3b9955228335112fa3);
    bytes32 public constant STABLE_HASH = bytes32(0x874ccf0c00913714f4e4fa609e6936aa15b629870d530a06680d2c97f690b93f);
=======
    bytes32 public constant FACTORY_HASH = bytes32(0xe28bd6568a1d84661cf8dc573ae31028cc7ac5a0f774ad12b706ec51458849e5);
    bytes32 public constant CONSTANT_PRODUCT_HASH =
        bytes32(0x4711e6aa9a267f51d1bf2937b4d2a8b675c66fc17ef8b7cde9abb0019596f6f9);
    bytes32 public constant STABLE_HASH = bytes32(0x63a9f7af20b0caa9bfb408c01bfc0860883d1528e9e35afe5ef77a26bb731402);
>>>>>>> 805c47bc
    bytes32 public constant ORACLE_CALLER_HASH =
        bytes32(0x262458524d9c8928fe7fd7661236b93f6d6a9535182f48fd582a75f18bfbf85f);

    // Deployment addresses.
    GenericFactory public factory;
    OracleCaller public oracleCaller;

    constructor(address aGuardian1, address aGuardian2, address aGuardian3) {
        require(
            aGuardian1 != address(0) && aGuardian2 != address(0) && aGuardian3 != address(0),
            "DEPLOYER: GUARDIAN_ADDRESS_ZERO"
        );
        guardian1 = aGuardian1;
        guardian2 = aGuardian2;
        guardian3 = aGuardian3;
    }

    function isDone() external view returns (bool) {
        return step == TERMINAL_STEP;
    }

    /*//////////////////////////////////////////////////////////////////////////
                            DEPLOYMENT STEPS
    //////////////////////////////////////////////////////////////////////////*/

    function deployFactory(bytes memory aFactoryBytecode) external returns (GenericFactory) {
        require(step == 0, "FAC_STEP: OUT_OF_ORDER");
        require(keccak256(aFactoryBytecode) == FACTORY_HASH, "DEPLOYER: FACTORY_HASH");

        // Manual deployment from validated bytecode.
        address lFactoryAddress;
        assembly ("memory-safe") {
            lFactoryAddress :=
                create(
                    0, // value
                    add(aFactoryBytecode, 0x20), // offset
                    mload(aFactoryBytecode) // size
                )
        }
        require(lFactoryAddress != address(0), "FAC_STEP: DEPLOYMENT_FAILED");

        // Write the factory address so we can start configuring it.
        factory = GenericFactory(lFactoryAddress);

        // Set global parameters.
        factory.write("Shared::platformFee", Constants.DEFAULT_PLATFORM_FEE);
        factory.write("Shared::platformFeeTo", address(this));
        factory.write("Shared::recoverer", address(this));
        factory.write("Shared::maxChangeRate", Constants.DEFAULT_MAX_CHANGE_RATE);

        // Step complete.
        step += 1;

        return factory;
    }

    function deployConstantProduct(bytes memory aConstantProductBytecode) external {
        require(step == 1, "CP_STEP: OUT_OF_ORDER");
        require(keccak256(aConstantProductBytecode) == CONSTANT_PRODUCT_HASH, "DEPLOYER: CP_HASH");

        // Add curve & curve specific parameters.
        factory.addCurve(aConstantProductBytecode);
        factory.write("CP::swapFee", Constants.DEFAULT_SWAP_FEE_CP);

        // Step complete.
        step += 1;
    }

    function deployStable(bytes memory aStableBytecode) external {
        require(step == 2, "SP_STEP: OUT_OF_ORDER");
        require(keccak256(aStableBytecode) == STABLE_HASH, "DEPLOYER: STABLE_HASH");

        // Add curve & curve specific parameters.
        factory.addCurve(aStableBytecode);
        factory.write("SP::swapFee", Constants.DEFAULT_SWAP_FEE_SP);
        factory.write("SP::amplificationCoefficient", Constants.DEFAULT_AMP_COEFF);

        // Step complete.
        step += 1;
    }

    function deployOracleCaller(bytes memory aOracleCallerBytecode) external returns (OracleCaller) {
        require(step == 3, "OC_STEP: OUT_OF_ORDER");
        require(keccak256(aOracleCallerBytecode) == ORACLE_CALLER_HASH, "DEPLOYER: OC_HASH");

        // Manual deployment from validated bytecode.
        address lOracleCallerAddress;
        assembly ("memory-safe") {
            lOracleCallerAddress :=
                create(
                    0, // value
                    add(aOracleCallerBytecode, 0x20), // offset
                    mload(aOracleCallerBytecode) // size
                )
        }
        require(lOracleCallerAddress != address(0), "OC_STEP: DEPLOYMENT_FAILED");

        factory.write("Shared::oracleCaller", lOracleCallerAddress);

        // Step complete.
        oracleCaller = OracleCaller(lOracleCallerAddress);
        step += 1;

        return oracleCaller;
    }

    /*//////////////////////////////////////////////////////////////////////////
                            OWNERSHIP CLAIM
    //////////////////////////////////////////////////////////////////////////*/

    uint256 public constant GUARDIAN_THRESHOLD = 2;

    address public immutable guardian1;
    address public immutable guardian2;
    address public immutable guardian3;

    mapping(address => mapping(address => uint256)) public proposals;

    function proposeOwner(address aOwner) external {
        proposals[msg.sender][aOwner] = 1;
    }

    function clearProposedOwner(address aOwner) external {
        proposals[msg.sender][aOwner] = 0;
    }

    function claimOwnership() external {
        uint256 lGuardian1Support = proposals[guardian1][msg.sender];
        uint256 lGuardian2Support = proposals[guardian2][msg.sender];
        uint256 lGuardian3Support = proposals[guardian3][msg.sender];

        uint256 lSupport = lGuardian1Support + lGuardian2Support + lGuardian3Support;
        require(lSupport >= GUARDIAN_THRESHOLD, "DEPLOYER: THRESHOLD");

        owner = msg.sender;
    }

    /*//////////////////////////////////////////////////////////////////////////
                            OWNER ACTIONS
    //////////////////////////////////////////////////////////////////////////*/

    address public owner = address(0);

    modifier onlyOwner() {
        require(msg.sender == owner, "DEPLOYER: NOT_OWNER");
        _;
    }

    function claimFactory() external onlyOwner {
        factory.transferOwnership(msg.sender);
    }

    function claimOracleCaller() external onlyOwner {
        oracleCaller.transferOwnership(msg.sender);
    }

    function rawCall(address aTarget, bytes calldata aCalldata, uint256 aValue)
        external
        onlyOwner
        returns (bytes memory)
    {
        return Address.functionCallWithValue(aTarget, aCalldata, aValue, "DEPLOYER: RAW_CALL_REVERTED");
    }
}<|MERGE_RESOLUTION|>--- conflicted
+++ resolved
@@ -17,17 +17,10 @@
     uint256 public step = 0;
 
     // Bytecode hashes.
-<<<<<<< HEAD
-    bytes32 public constant FACTORY_HASH = bytes32(0xd3d5e428dfd74037a30449f14a611a26eb37164d756297543164eaa81638de99);
-    bytes32 public constant CONSTANT_PRODUCT_HASH =
-        bytes32(0x2bc3f6b6fe2e50df6a7190d1960e04d82b47109dc75a1b3b9955228335112fa3);
-    bytes32 public constant STABLE_HASH = bytes32(0x874ccf0c00913714f4e4fa609e6936aa15b629870d530a06680d2c97f690b93f);
-=======
     bytes32 public constant FACTORY_HASH = bytes32(0xe28bd6568a1d84661cf8dc573ae31028cc7ac5a0f774ad12b706ec51458849e5);
     bytes32 public constant CONSTANT_PRODUCT_HASH =
         bytes32(0x4711e6aa9a267f51d1bf2937b4d2a8b675c66fc17ef8b7cde9abb0019596f6f9);
     bytes32 public constant STABLE_HASH = bytes32(0x63a9f7af20b0caa9bfb408c01bfc0860883d1528e9e35afe5ef77a26bb731402);
->>>>>>> 805c47bc
     bytes32 public constant ORACLE_CALLER_HASH =
         bytes32(0x262458524d9c8928fe7fd7661236b93f6d6a9535182f48fd582a75f18bfbf85f);
 
